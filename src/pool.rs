--- conflicted
+++ resolved
@@ -89,16 +89,10 @@
         let tid = Tid::<C>::current();
         test_println!("pool: create {:?}", tid);
         self.shards[tid.as_usize()]
-<<<<<<< HEAD
             .get_initialized_slot(initilizer)
             .map(|idx| tid.pack(idx))
     }
 
-=======
-            .initialized_slot(&mut initilizer)
-            .map(|idx| tid.pack(idx))
-    }
-
     /// Creates a new object in the pool, reusing storage if possible. This method returns a key
     /// which can be used to access the storage.
     ///
@@ -114,19 +108,12 @@
     /// let key = pool.create_with(value).unwrap();
     /// assert_eq!(pool.get(key).unwrap(), String::from("Hello"));
     /// ```
->>>>>>> fd8b2d7f
     pub fn create_with(&self, value: T) -> Option<usize> {
         let tid = Tid::<C>::current();
         let mut value = Some(value);
         test_println!("pool: create_with {:?}", tid);
         self.shards[tid.as_usize()]
-<<<<<<< HEAD
             .get_initialized_slot(move |item| *item = value)
-=======
-            .initialized_slot(&mut move |item| {
-                *item = value.take().expect("value created twice")
-            })
->>>>>>> fd8b2d7f
             .map(|idx| tid.pack(idx))
     }
 
