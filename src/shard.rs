--- conflicted
+++ resolved
@@ -158,25 +158,17 @@
     T: Clear + Default,
     C: cfg::Config,
 {
-<<<<<<< HEAD
     pub(crate) fn get_initialized_slot(&self, f: impl FnOnce(&mut T)) -> Option<usize> {
         let mut f = Some(f);
-=======
-    pub(crate) fn initialized_slot(&self, f: &mut dyn FnMut(&mut T)) -> Option<usize> {
->>>>>>> fd8b2d7f
         for (page_idx, page) in self.shared.iter().enumerate() {
             let local = self.local(page_idx);
 
             test_println!("-> page {}; {:?}; {:?}", page_idx, local, page);
 
-<<<<<<< HEAD
             if let offset @ Some(_) = page.get_initialized_slot(local, |x| {
                 let f = f.take().expect("initializer will not be called twice");
                 (f)(x)
             }) {
-=======
-            if let offset @ Some(_) = page.initialized_slot(local, f) {
->>>>>>> fd8b2d7f
                 return offset;
             }
         }
