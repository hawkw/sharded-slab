--- conflicted
+++ resolved
@@ -16,16 +16,13 @@
     runs-on: ubuntu-latest
     strategy:
       matrix:
-<<<<<<< HEAD
         rust:
           - stable
           - nightly
           - 1.56.0
-=======
         target:
           - x86_64-unknown-linux-gnu
           - i686-unknown-linux-musl
->>>>>>> ee45b4cf
     steps:
       - uses: actions/checkout@master
       - name: Install toolchain
